@echo off
REM Fast.BI CLI Prerequisites Installer for Windows (WSL2)
REM This batch file provides instructions and runs the PowerShell installer

echo.
echo ========================================
echo Fast.BI CLI Prerequisites Installer
echo ========================================
echo.
echo IMPORTANT: Fast.BI CLI now requires WSL2 for Windows compatibility.
echo This ensures consistent behavior across all platforms and eliminates
echo Windows-specific compatibility issues.
echo.
echo The installer will:
echo 1. Check if WSL2 is installed
echo 2. Install WSL2 and Ubuntu if needed
echo 3. Provide instructions for completing setup in WSL2
echo.
echo Benefits of WSL2 approach:
echo - Consistent behavior across Windows, Linux, and macOS
echo - No Windows-specific compatibility issues
echo - Full Linux toolchain support
echo - Better performance for development tools
echo.
echo Prerequisites:
echo - Windows 10 version 2004+ or Windows 11
echo - PowerShell 5.1 or later
echo - Administrator privileges
echo - Internet connection
echo.
echo Note: WSL2 installation may require a system restart.
echo.

set /p continue="Do you want to continue with WSL2 setup? (Y/N): "
if /i "%continue%"=="Y" goto :install
if /i "%continue%"=="N" goto :exit
goto :continue

:install
echo.
echo Starting WSL2 setup...
echo.

REM Check if PowerShell is available
powershell -Command "Get-Host" >nul 2>&1
if %errorlevel% neq 0 (
    echo ERROR: PowerShell is not available on this system.
    echo Please install PowerShell 5.1 or later and try again.
    pause
    exit /b 1
)

REM Check PowerShell version
for /f "tokens=*" %%i in ('powershell -Command "$PSVersionTable.PSVersion.Major"') do set psversion=%%i
if %psversion% lss 5 (
    echo ERROR: PowerShell 5.1 or later is required.
    echo Current version: %psversion%
    echo Please upgrade PowerShell and try again.
    pause
    exit /b 1
)

echo PowerShell version check passed: %psversion%
echo.

REM Run the Windows PowerShell installer
echo Running Windows PowerShell installer...
powershell -ExecutionPolicy Bypass -File "windows\install-windows.ps1"

if %errorlevel% equ 0 (
    echo.
    echo ========================================
    echo WSL2 setup completed successfully!
    echo ========================================
    echo.
    echo Next steps:
    echo 1. Follow the instructions shown above
    echo 2. Open WSL2 Ubuntu: wsl -d Ubuntu
    echo 3. Clone the repository in WSL2
    echo 4. Run the Linux prerequisites installer
    echo 5. Use the CLI from within WSL2
    echo.
<<<<<<< HEAD
    echo For verification, run: .\verify-prerequisites.ps1
=======
    echo For more information, see the README files.
>>>>>>> 3e7da31c
    echo.
) else (
    echo.
    echo ========================================
    echo WSL2 setup failed!
    echo ========================================
    echo.
    echo Please check the error messages above.
    echo Common solutions:
    echo - Run as Administrator
    echo - Check your internet connection
    echo - Ensure sufficient disk space
    echo - Check Windows Defender/firewall settings
    echo - Verify Windows version supports WSL2
    echo.
)

goto :exit

:exit
echo.
echo Press any key to exit...
pause >nul
exit /b 0<|MERGE_RESOLUTION|>--- conflicted
+++ resolved
@@ -79,12 +79,8 @@
     echo 3. Clone the repository in WSL2
     echo 4. Run the Linux prerequisites installer
     echo 5. Use the CLI from within WSL2
-    echo.
-<<<<<<< HEAD
     echo For verification, run: .\verify-prerequisites.ps1
-=======
-    echo For more information, see the README files.
->>>>>>> 3e7da31c
+
     echo.
 ) else (
     echo.
