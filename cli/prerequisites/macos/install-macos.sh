--- conflicted
+++ resolved
@@ -169,8 +169,6 @@
 # Function to install Python requirements
 install_python_requirements() {
     log "Installing Python dependencies..."
-    
-<<<<<<< HEAD
     # Resolve requirements path: prefer git root, fallback to local path
     local script_dir
     script_dir="$(cd "$(dirname "${BASH_SOURCE[0]}")" && pwd)"
@@ -185,14 +183,6 @@
     if [[ -z "$requirements_file" ]]; then
         requirements_file="$script_dir/../requirements.txt"
     fi
-=======
-    # Resolve repo root and requirements path
-    local script_dir
-    script_dir="$(cd "$(dirname "${BASH_SOURCE[0]}")" && pwd)"
-    local repo_root
-    repo_root="$(cd "$script_dir/../../.." && pwd)"
-    local requirements_file="$repo_root/prerequisites/requirements.txt"
->>>>>>> b1d96dbb
     
     if [[ ! -f "$requirements_file" ]]; then
         warn "requirements.txt not found at $requirements_file; skipping"
@@ -207,7 +197,7 @@
     
     # Upgrade pip tooling (best effort)
     python3 -m pip install --upgrade pip setuptools wheel >/dev/null 2>&1 || true
-<<<<<<< HEAD
+    
     # Set pip defaults to avoid silent hangs and reduce noise
     export PIP_DEFAULT_TIMEOUT=60
     export PIP_DISABLE_PIP_VERSION_CHECK=1
@@ -227,12 +217,6 @@
     # Install requirements into user site to comply with PEP 668 (Homebrew-managed Python)
     log "Installing Python packages from requirements.txt (clean, verbose, non-interactive, user site)..."
     python3 -m pip install --user -r "$requirements_file" --upgrade --force-reinstall -vvv --no-input --no-cache-dir --progress-bar off --no-warn-script-location
-=======
-    
-    # Install requirements for current user (macOS typically doesn't have externally-managed-environment)
-    log "Installing Python packages from requirements.txt..."
-    python3 -m pip install --user -r "$requirements_file"
->>>>>>> b1d96dbb
     
     success "Python dependencies installed"
 }
@@ -312,7 +296,6 @@
 
 # Function to install Terragrunt
 install_terragrunt() {
-<<<<<<< HEAD
     log "Installing Terragrunt >= 0.84.0 (latest 0.84.x if install/upgrade needed)..."
     
     if command_exists terragrunt; then
@@ -395,39 +378,6 @@
             success "Terragrunt installed successfully: $version_line (>= $required_min)"
         else
             error "Terragrunt version too low. Required >= $required_min, got: $version_line"
-=======
-    log "Installing Terragrunt v0.84.0..."
-    
-    if command_exists terragrunt; then
-        local current_version=$(terragrunt --version | head -n1)
-        if [[ "$current_version" == *"v0.84.0"* ]]; then
-            log "Terragrunt v0.84.0 already installed"
-            return 0
-        else
-            warn "Terragrunt $current_version installed, but v0.84.0 is required"
-            log "Updating to Terragrunt v0.84.0..."
-        fi
-    fi
-    
-
-    # Download specific Terragrunt version v0.84.0
-    log "Downloading Terragrunt v0.84.0..."
-    
-    local terragrunt_version="v0.84.0"
-    local terragrunt_url="https://github.com/gruntwork-io/terragrunt/releases/download/${terragrunt_version}/terragrunt_darwin_amd64"
-    
-    curl -LO "$terragrunt_url"
-    chmod +x terragrunt_darwin_amd64
-    sudo mv terragrunt_darwin_amd64 /usr/local/bin/terragrunt
-    
-    # Verify installation
-    if command_exists terragrunt; then
-        local version=$(terragrunt --version | head -n1)
-        if [[ "$version" == *"v0.84.0"* ]]; then
-            success "Terragrunt v0.84.0 installed successfully: $version"
-        else
-            error "Terragrunt version mismatch. Expected v0.84.0, got: $version"
->>>>>>> b1d96dbb
             exit 1
         fi
     else
@@ -569,18 +519,6 @@
         echo "# Terragrunt cache configuration (prevents long path issues)" >> "$shell_profile"
         echo 'export TERRAGRUNT_DOWNLOAD="/tmp/terragrunt-cache"' >> "$shell_profile"
         success "Terragrunt cache location configured in $shell_profile"
-<<<<<<< HEAD
-=======
-    fi
-    
-    # Create the cache directory
-    mkdir -p /tmp/terragrunt-cache
-    success "Created Terragrunt cache directory: /tmp/terragrunt-cache"
-    
-    # Reload shell profile for current session
-    if [[ -f "$shell_profile" ]]; then
-        source "$shell_profile"
->>>>>>> b1d96dbb
     fi
     
     # Create the cache directory
